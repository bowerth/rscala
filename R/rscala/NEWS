--- conflicted
+++ resolved
@@ -1,13 +1,9 @@
-<<<<<<< HEAD
-2.2.0 (2017-05-12)
+2.2.0 (2017-05-17)
   * Vectors of length one are treated as scalar unless wrapped by the I()
     function.  This new behavior is opposite of the previous behavior but
     consistent with the jsonlite and RJSONIO packages.
-=======
-2.1.2 (2017-05-16)
   * Added 'classpath.packages' argument to 'scala' function for easily using
     JARs for other packages.
->>>>>>> ff681d17
   * Added 'rscala.scala.home' global option to provide another means to find
     the Scala home directory.
   * s$val(), s$.val(), and s$do() are reinstated (but not recommended unless
